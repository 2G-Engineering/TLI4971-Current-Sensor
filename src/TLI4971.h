/**
 * @file        TLI4971.h
 * @brief       TLI4971 C++ Class
 * @date        August 2019
 * @copyright   Copyright (c) 2019 Infineon Technologies AG
 */

#ifndef TLI4971_H_INCLUDED
#define TLI4971_H_INCLUDED

#include <Arduino.h>
#include <stdlib.h>
#include <stdbool.h>
#include "util/SICI.h"


/**
 * @class TLI4971
 */
class TLI4971
{
  public:

    enum OCDMODE { NONE, INTERRUPT, POLLING };

    enum MEASRANGE { FSR120 = 0x05, FSR100 = 0x06, FSR75 = 0x08, FSR50 = 0x0C, FSR37_5 = 0x10, FSR25 = 0x18 };
    enum OPMODE { SD_BID = 0, FD = 0x1<<5 , SD_UNI = 0x2<<5, S_ENDED = 0x3<<5 };
    enum OCDDEGLITCH { D0, D1, D2, D3, D4, D5, D6, D7, D8, D9, D10, D11, D12, D13, D14, D15 };
    enum OCDTHR { THR1_1, THR1_2, THR1_3, THR1_4, THR1_5, THR1_6, THR1_7, THR1_8, THR2_1, THR2_2, THR2_3, THR2_4, THR2_5, THR2_6, THR2_7, THR2_8 };
    enum VRefExt { V1_65, V1_2, V1_5, V1_8, V2_5 };

    TLI4971(int aout, int vref, int pwr, int sici, int ocd1, int ocd2, int mux, bool mc5V = true, int progPwr = PNUM_NOT_DEFINED);
    ~TLI4971(void);
    bool begin(void);
    bool reset(void);
    void end(void);
    double read(void);
    void ocdPolling(void);

    void configAdc(bool logicLevel5V, int adcResolution = -1);

    double getLastSwOcdCurrent(void);

    bool registerOcd1Function(int mode, void (*func)(void));
    bool registerOcd2Function(int mode, void (*func)(void));
    bool registerSwOcdFunction(double currentLevel, void (*func)(void));

    bool setMeasRange(int measuringRange);
    bool setOpMode(int operatingMode);
    bool configOcd1(bool enable, int threshold = THR1_1, int deglitchTime = D0);
    bool configOcd2(bool enable, int threshold = THR2_1, int deglitchTime = D0);
    bool setOcdCompHyst(int threshold);
    bool setSwOcdCompHyst(double hysteresis);
    bool setVrefExt(int vrefExtVoltage);
<<<<<<< HEAD
	bool setRatioGain(bool enable);
	bool setRatioOff(bool enable);
	bool set1V5Quiescent(bool enable);
=======
    bool setRatioGain(bool enable);
    bool setRatioOff(bool enable);
>>>>>>> 0dbe4be2

    bool getOcd1State(void);
    bool getOcd2State(void);
    bool getSwOcdState(void);
<<<<<<< HEAD

	int getMeasRange(void);
	int getOpMode(void);
	bool getOcd1Enable(void);
	int getOcd1RawThreshold(void);
	int getOcd1DeglitchTime(void);
	bool getOcd2Enable(void);
	int getOcd2RawThreshold(void);
	int getOcd2DeglitchTime(void);

	int getOcdRawCompHyst(void);
    double getSwOcdCompHyst(void);
    int getVrefExt(void);
	bool getRatioGain(void);
	bool getRatioOff(void);
	bool get1V5Quiescent(void);

	uint16_t convertThresholdToRaw(int threshold);
	uint16_t convertCompHystToRaw(int threshold);
=======
    
    bool programConfigToEEPROM(void);

>>>>>>> 0dbe4be2


  private:
    //const Sici_TLI4971::_SICI_timing SICI_timing = {150,400,60,120,120,60,16,120,35,20,20};
    tli4971::Sici bus = tli4971::Sici(0,0);
    int ocd1Pin;
    int ocd2Pin;
    int pwrPin;
    int vrefPin;
    int aoutPin;
    int siciPin;
    int muxPin;
    int progPowerPin;

    int ocd1FuncMode;
    int ocd2FuncMode;

    int measRange;
    int opMode;
    int ocd1Mode;
    int ocd2Mode;
    int vrefExt;

    bool ll5V = true;
#ifdef ADC_RESOLUTION
    int adcResol = ADC_RESOLUTION; //if possible: highest possible resolution
#else
    int adcResol = 10;  //standard for Arduino UNO
#endif

    uint16_t configRegs[3];

    double swOcdThreshold = 0;  //Alarm triggered if current exceeds this level [A]
    double lastSwOcdValue = 0;
    double swOcdCompHyst = 0;
    bool swOcdTriggered = false;
    bool lastOcd1PinState = HIGH;
    bool lastOcd2PinState = HIGH;

    void (*_ocd1Function)(void);
    void (*_ocd2Function)(void);
    void (*_swOcdFunction)(void);

    bool sendConfig(void);
<<<<<<< HEAD
=======
    
    bool transferConfig(bool sendToEEPROM);
    
    bool prepareBus(void);
    void closeBus(void);
    void EEPROMProgramZeros(void);
    void EEPROMProgramOnes(void);
    void EEPROMRefresh(void);
>>>>>>> 0dbe4be2

};

#endif<|MERGE_RESOLUTION|>--- conflicted
+++ resolved
@@ -52,19 +52,15 @@
     bool setOcdCompHyst(int threshold);
     bool setSwOcdCompHyst(double hysteresis);
     bool setVrefExt(int vrefExtVoltage);
-<<<<<<< HEAD
-	bool setRatioGain(bool enable);
-	bool setRatioOff(bool enable);
-	bool set1V5Quiescent(bool enable);
-=======
     bool setRatioGain(bool enable);
     bool setRatioOff(bool enable);
->>>>>>> 0dbe4be2
+	bool set1V5Quiescent(bool enable);
 
     bool getOcd1State(void);
     bool getOcd2State(void);
     bool getSwOcdState(void);
-<<<<<<< HEAD
+    
+    bool programConfigToEEPROM(void);
 
 	int getMeasRange(void);
 	int getOpMode(void);
@@ -84,11 +80,6 @@
 
 	uint16_t convertThresholdToRaw(int threshold);
 	uint16_t convertCompHystToRaw(int threshold);
-=======
-    
-    bool programConfigToEEPROM(void);
-
->>>>>>> 0dbe4be2
 
 
   private:
@@ -133,8 +124,6 @@
     void (*_swOcdFunction)(void);
 
     bool sendConfig(void);
-<<<<<<< HEAD
-=======
     
     bool transferConfig(bool sendToEEPROM);
     
@@ -143,7 +132,6 @@
     void EEPROMProgramZeros(void);
     void EEPROMProgramOnes(void);
     void EEPROMRefresh(void);
->>>>>>> 0dbe4be2
 
 };
 
